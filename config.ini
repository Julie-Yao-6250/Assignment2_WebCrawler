[IDENTIFICATION]
# Set your user agent string here.
USERAGENT = IR UF25 91395705,44783560

[CONNECTION]
HOST = styx.ics.uci.edu
PORT = 9000

[CRAWLER]
SEEDURL = https://www.ics.uci.edu,https://www.cs.uci.edu,https://www.informatics.uci.edu,https://www.stat.uci.edu
# In seconds
POLITENESS = 0.5

[LOCAL PROPERTIES]
# Save file for progress
SAVE = frontier.shelve

# IMPORTANT: DO NOT CHANGE IT IF YOU HAVE NOT IMPLEMENTED MULTITHREADING.
<<<<<<< HEAD
THREADCOUNT = 3
=======
THREADCOUNT = 4
>>>>>>> 69af2b4e
<|MERGE_RESOLUTION|>--- conflicted
+++ resolved
@@ -16,8 +16,4 @@
 SAVE = frontier.shelve
 
 # IMPORTANT: DO NOT CHANGE IT IF YOU HAVE NOT IMPLEMENTED MULTITHREADING.
-<<<<<<< HEAD
-THREADCOUNT = 3
-=======
 THREADCOUNT = 4
->>>>>>> 69af2b4e
