--- conflicted
+++ resolved
@@ -1,14 +1,6 @@
 [IDENTIFICATION]
 # Set your user agent string here.
-<<<<<<< HEAD
-<<<<<<< HEAD
-USERAGENT = IR UF25 91395705, 44783560
-=======
-USERAGENT = 91395705,44783560
->>>>>>> origin/origin/Youhan-branch
-=======
 USERAGENT = IR UF25 91395705,44783560
->>>>>>> 6b500354
 
 [CONNECTION]
 HOST = styx.ics.uci.edu
